'use strict'

const features = process.electronBinding('features')
const { EventEmitter } = require('events')
const electron = require('electron')
const path = require('path')
const url = require('url')
const { app, ipcMain, session, deprecate } = electron

const { internalWindowOpen } = require('@electron/internal/browser/guest-window-manager')
const NavigationController = require('@electron/internal/browser/navigation-controller')
const { ipcMainInternal } = require('@electron/internal/browser/ipc-main-internal')
const ipcMainUtils = require('@electron/internal/browser/ipc-main-internal-utils')
const { convertFeaturesString } = require('@electron/internal/common/parse-features-string')

// session is not used here, the purpose is to make sure session is initalized
// before the webContents module.
// eslint-disable-next-line
session

let nextId = 0
const getNextId = function () {
  return ++nextId
}

// Stock page sizes
const PDFPageSizes = {
  A5: {
    custom_display_name: 'A5',
    height_microns: 210000,
    name: 'ISO_A5',
    width_microns: 148000
  },
  A4: {
    custom_display_name: 'A4',
    height_microns: 297000,
    name: 'ISO_A4',
    is_default: 'true',
    width_microns: 210000
  },
  A3: {
    custom_display_name: 'A3',
    height_microns: 420000,
    name: 'ISO_A3',
    width_microns: 297000
  },
  Legal: {
    custom_display_name: 'Legal',
    height_microns: 355600,
    name: 'NA_LEGAL',
    width_microns: 215900
  },
  Letter: {
    custom_display_name: 'Letter',
    height_microns: 279400,
    name: 'NA_LETTER',
    width_microns: 215900
  },
  Tabloid: {
    height_microns: 431800,
    name: 'NA_LEDGER',
    width_microns: 279400,
    custom_display_name: 'Tabloid'
  }
}

// Default printing setting
const defaultPrintingSetting = {
  pageRage: [],
  mediaSize: {},
  landscape: false,
  color: 2,
  headerFooterEnabled: false,
  marginsType: 0,
  isFirstRequest: false,
  previewUIID: 0,
  previewModifiable: true,
  printToPDF: true,
  printWithCloudPrint: false,
  printWithPrivet: false,
  printWithExtension: false,
  pagesPerSheet: 1,
  deviceName: 'Save as PDF',
  generateDraftData: true,
  fitToPageEnabled: false,
  scaleFactor: 100,
  dpiHorizontal: 72,
  dpiVertical: 72,
  rasterizePDF: false,
  duplex: 0,
  copies: 1,
  collate: true,
  shouldPrintBackgrounds: false,
  shouldPrintSelectionOnly: false
}

// JavaScript implementations of WebContents.
const binding = process.electronBinding('web_contents')
const { WebContents } = binding

Object.setPrototypeOf(NavigationController.prototype, EventEmitter.prototype)
Object.setPrototypeOf(WebContents.prototype, NavigationController.prototype)

// WebContents::send(channel, args..)
// WebContents::sendToAll(channel, args..)
WebContents.prototype.send = function (channel, ...args) {
  if (typeof channel !== 'string') {
    throw new Error('Missing required channel argument')
  }

  const internal = false
  const sendToAll = false

  return this._send(internal, sendToAll, channel, args)
}

WebContents.prototype.sendToAll = function (channel, ...args) {
  if (typeof channel !== 'string') {
    throw new Error('Missing required channel argument')
  }

  const internal = false
  const sendToAll = true

  return this._send(internal, sendToAll, channel, args)
}

WebContents.prototype._sendInternal = function (channel, ...args) {
  if (typeof channel !== 'string') {
    throw new Error('Missing required channel argument')
  }

  const internal = true
  const sendToAll = false

  return this._send(internal, sendToAll, channel, args)
}
WebContents.prototype._sendInternalToAll = function (channel, ...args) {
  if (typeof channel !== 'string') {
    throw new Error('Missing required channel argument')
  }

  const internal = true
  const sendToAll = true

  return this._send(internal, sendToAll, channel, args)
}
WebContents.prototype.sendToFrame = function (frameId, channel, ...args) {
  if (typeof channel !== 'string') {
    throw new Error('Missing required channel argument')
  } else if (typeof frameId !== 'number') {
    throw new Error('Missing required frameId argument')
  }

  const internal = false
  const sendToAll = false

  return this._sendToFrame(internal, sendToAll, frameId, channel, args)
}
WebContents.prototype._sendToFrameInternal = function (frameId, channel, ...args) {
  if (typeof channel !== 'string') {
    throw new Error('Missing required channel argument')
  } else if (typeof frameId !== 'number') {
    throw new Error('Missing required frameId argument')
  }

  const internal = true
  const sendToAll = false

  return this._sendToFrame(internal, sendToAll, frameId, channel, args)
}

// Following methods are mapped to webFrame.
const webFrameMethods = [
  'insertCSS',
  'insertText',
  'removeInsertedCSS',
  'setVisualZoomLevelLimits'
]

for (const method of webFrameMethods) {
  WebContents.prototype[method] = function (...args) {
    return ipcMainUtils.invokeInWebContents(this, false, 'ELECTRON_INTERNAL_RENDERER_WEB_FRAME_METHOD', method, ...args)
  }
}

const waitTillCanExecuteJavaScript = async (webContents) => {
  if (webContents.getURL() && !webContents.isLoadingMainFrame()) return

  return new Promise((resolve) => {
    webContents.once('did-stop-loading', () => {
      resolve()
    })
  })
}

// Make sure WebContents::executeJavaScript would run the code only when the
// WebContents has been loaded.
WebContents.prototype.executeJavaScript = async function (code, hasUserGesture) {
  await waitTillCanExecuteJavaScript(this)
  return ipcMainUtils.invokeInWebContents(this, false, 'ELECTRON_INTERNAL_RENDERER_WEB_FRAME_METHOD', 'executeJavaScript', code, hasUserGesture)
}
WebContents.prototype.executeJavaScriptInIsolatedWorld = async function (code, hasUserGesture) {
  await waitTillCanExecuteJavaScript(this)
  return ipcMainUtils.invokeInWebContents(this, false, 'ELECTRON_INTERNAL_RENDERER_WEB_FRAME_METHOD', 'executeJavaScriptInIsolatedWorld', code, hasUserGesture)
}

// Translate the options of printToPDF.
WebContents.prototype.printToPDF = function (options) {
  const printingSetting = {
    ...defaultPrintingSetting,
    requestID: getNextId()
  }
  if (options.landscape) {
    printingSetting.landscape = options.landscape
  }
  if (options.fitToPageEnabled) {
    printingSetting.fitToPageEnabled = options.fitToPageEnabled
  }
  if (options.scaleFactor) {
    printingSetting.scaleFactor = options.scaleFactor
  }
  if (options.marginsType) {
    printingSetting.marginsType = options.marginsType
  }
  if (options.printSelectionOnly) {
    printingSetting.shouldPrintSelectionOnly = options.printSelectionOnly
  }
  if (options.printBackground) {
    printingSetting.shouldPrintBackgrounds = options.printBackground
  }

  if (options.pageSize) {
    const pageSize = options.pageSize
    if (typeof pageSize === 'object') {
      if (!pageSize.height || !pageSize.width) {
        return Promise.reject(new Error('Must define height and width for pageSize'))
      }
      // Dimensions in Microns
      // 1 meter = 10^6 microns
      printingSetting.mediaSize = {
        name: 'CUSTOM',
        custom_display_name: 'Custom',
        height_microns: Math.ceil(pageSize.height),
        width_microns: Math.ceil(pageSize.width)
      }
    } else if (PDFPageSizes[pageSize]) {
      printingSetting.mediaSize = PDFPageSizes[pageSize]
    } else {
      return Promise.reject(new Error(`Does not support pageSize with ${pageSize}`))
    }
  } else {
    printingSetting.mediaSize = PDFPageSizes['A4']
  }

  // Chromium expects this in a 0-100 range number, not as float
  printingSetting.scaleFactor = Math.ceil(printingSetting.scaleFactor) % 100
  // PrinterType enum from //printing/print_job_constants.h
  printingSetting.printerType = 2
  if (features.isPrintingEnabled()) {
    return this._printToPDF(printingSetting)
  } else {
    return Promise.reject(new Error('Printing feature is disabled'))
  }
}

WebContents.prototype.print = function (...args) {
  if (features.isPrintingEnabled()) {
    this._print(...args)
  } else {
    console.error('Error: Printing feature is disabled.')
  }
}

WebContents.prototype.getPrinters = function () {
  if (features.isPrintingEnabled()) {
    return this._getPrinters()
  } else {
    console.error('Error: Printing feature is disabled.')
    return []
  }
}

WebContents.prototype.loadFile = function (filePath, options = {}) {
  if (typeof filePath !== 'string') {
    throw new Error('Must pass filePath as a string')
  }
  const { query, search, hash } = options

  return this.loadURL(url.format({
    protocol: 'file',
    slashes: true,
    pathname: path.resolve(app.getAppPath(), filePath),
    query,
    search,
    hash
  }))
}

const addReplyToEvent = (event) => {
  event.reply = (...args) => {
    event.sender.sendToFrame(event.frameId, ...args)
  }
}

const addReplyInternalToEvent = (event) => {
  Object.defineProperty(event, '_replyInternal', {
    configurable: false,
    enumerable: false,
    value: (...args) => {
      event.sender._sendToFrameInternal(event.frameId, ...args)
    }
  })
}

const addReturnValueToEvent = (event) => {
  Object.defineProperty(event, 'returnValue', {
    set: (value) => event.sendReply([value]),
    get: () => {}
  })
}

// Add JavaScript wrappers for WebContents class.
WebContents.prototype._init = function () {
  // The navigation controller.
  NavigationController.call(this, this)

  // Every remote callback from renderer process would add a listener to the
  // render-view-deleted event, so ignore the listeners warning.
  this.setMaxListeners(0)

  // Dispatch IPC messages to the ipc module.
  this.on('-ipc-message', function (event, internal, channel, args) {
    if (internal) {
      addReplyInternalToEvent(event)
      ipcMainInternal.emit(channel, event, ...args)
    } else {
      addReplyToEvent(event)
      this.emit('ipc-message', event, channel, ...args)
      ipcMain.emit(channel, event, ...args)
    }
  })

  this.on('-ipc-invoke', function (event, internal, channel, args) {
    event._reply = (result) => event.sendReply({ result })
    event._throw = (error) => {
      console.error(`Error occurred in handler for '${channel}':`, error)
      event.sendReply({ error: error.toString() })
    }
    const target = internal ? ipcMainInternal : ipcMain
    if (target._invokeHandlers.has(channel)) {
      target._invokeHandlers.get(channel)(event, ...args)
    } else {
      event._throw(`No handler registered for '${channel}'`)
    }
  })

  this.on('-ipc-message-sync', function (event, internal, channel, args) {
    addReturnValueToEvent(event)
    if (internal) {
      addReplyInternalToEvent(event)
      ipcMainInternal.emit(channel, event, ...args)
    } else {
      addReplyToEvent(event)
      this.emit('ipc-message-sync', event, channel, ...args)
      ipcMain.emit(channel, event, ...args)
    }
  })

  // Handle context menu action request from pepper plugin.
  this.on('pepper-context-menu', function (event, params, callback) {
    // Access Menu via electron.Menu to prevent circular require.
    const menu = electron.Menu.buildFromTemplate(params.menu)
    menu.popup({
      window: event.sender.getOwnerBrowserWindow(),
      x: params.x,
      y: params.y,
      callback
    })
  })

  this.on('crashed', (event, ...args) => {
    app.emit('renderer-process-crashed', event, this, ...args)
  })

  // The devtools requests the webContents to reload.
  this.on('devtools-reload-page', function () {
    this.reload()
  })

  if (this.getType() !== 'remote') {
    // Make new windows requested by links behave like "window.open".
    this.on('-new-window', (event, url, frameName, disposition,
      rawFeatures, referrer, postData) => {
      const { options, additionalFeatures } = convertFeaturesString(rawFeatures, frameName)
      const mergedOptions = {
        show: true,
        width: 800,
        height: 600,
        ...options
      }
<<<<<<< HEAD

      ipcMainInternal.emit('ELECTRON_GUEST_WINDOW_MANAGER_INTERNAL_WINDOW_OPEN',
        event, url, referrer, frameName, disposition,
        options, additionalFeatures, postData)
=======
      internalWindowOpen(event, url, referrer, frameName, disposition, options, additionalFeatures, postData)
>>>>>>> d56f67b7
    })

    // Create a new browser window for the native implementation of
    // "window.open", used in sandbox and nativeWindowOpen mode.
    this.on('-add-new-contents', (event, webContents, disposition,
      userGesture, left, top, width, height, url, frameName,
      referrer, rawFeatures, postData) => {
      if ((disposition !== 'foreground-tab' && disposition !== 'new-window' &&
           disposition !== 'background-tab')) {
        event.preventDefault()
        return
      }

      const { options, additionalFeatures } = convertFeaturesString(rawFeatures, frameName)
      const mergedOptions = {
        show: true,
        width: 800,
        height: 600,
        webContents,
        ...options
      }
<<<<<<< HEAD

      ipcMainInternal.emit('ELECTRON_GUEST_WINDOW_MANAGER_INTERNAL_WINDOW_OPEN',
        event, url, referrer, frameName, disposition, mergedOptions,
        additionalFeatures, postData)
=======
      const referrer = { url: '', policy: 'default' }
      internalWindowOpen(event, url, referrer, frameName, disposition, options)
>>>>>>> d56f67b7
    })
  }

  this.on('login', (event, ...args) => {
    app.emit('login', event, this, ...args)
  })

  const event = process.electronBinding('event').createEmpty()
  app.emit('web-contents-created', event, this)
}

// Deprecations
deprecate.fnToProperty(WebContents.prototype, 'audioMuted', '_isAudioMuted', '_setAudioMuted')
deprecate.fnToProperty(WebContents.prototype, 'userAgent', '_getUserAgent', '_setUserAgent')
deprecate.fnToProperty(WebContents.prototype, 'zoomLevel', '_getZoomLevel', '_setZoomLevel')
deprecate.fnToProperty(WebContents.prototype, 'zoomFactor', '_getZoomFactor', '_setZoomFactor')
deprecate.fnToProperty(WebContents.prototype, 'frameRate', '_getFrameRate', '_setFrameRate')

// JavaScript wrapper of Debugger.
const { Debugger } = process.electronBinding('debugger')
Object.setPrototypeOf(Debugger.prototype, EventEmitter.prototype)

// Public APIs.
module.exports = {
  create (options = {}) {
    return binding.create(options)
  },

  fromId (id) {
    return binding.fromId(id)
  },

  getFocusedWebContents () {
    let focused = null
    for (const contents of binding.getAllWebContents()) {
      if (!contents.isFocused()) continue
      if (focused == null) focused = contents
      // Return webview web contents which may be embedded inside another
      // web contents that is also reporting as focused
      if (contents.getType() === 'webview') return contents
    }
    return focused
  },

  getAllWebContents () {
    return binding.getAllWebContents()
  }
}<|MERGE_RESOLUTION|>--- conflicted
+++ resolved
@@ -399,14 +399,8 @@
         height: 600,
         ...options
       }
-<<<<<<< HEAD
-
-      ipcMainInternal.emit('ELECTRON_GUEST_WINDOW_MANAGER_INTERNAL_WINDOW_OPEN',
-        event, url, referrer, frameName, disposition,
-        options, additionalFeatures, postData)
-=======
-      internalWindowOpen(event, url, referrer, frameName, disposition, options, additionalFeatures, postData)
->>>>>>> d56f67b7
+
+      internalWindowOpen(event, url, referrer, frameName, disposition, mergedOptions, additionalFeatures, postData)
     })
 
     // Create a new browser window for the native implementation of
@@ -428,15 +422,8 @@
         webContents,
         ...options
       }
-<<<<<<< HEAD
-
-      ipcMainInternal.emit('ELECTRON_GUEST_WINDOW_MANAGER_INTERNAL_WINDOW_OPEN',
-        event, url, referrer, frameName, disposition, mergedOptions,
-        additionalFeatures, postData)
-=======
-      const referrer = { url: '', policy: 'default' }
-      internalWindowOpen(event, url, referrer, frameName, disposition, options)
->>>>>>> d56f67b7
+
+      internalWindowOpen(event, url, referrer, frameName, disposition, mergedOptions, additionalFeatures, postData)
     })
   }
 
