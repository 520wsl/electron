--- conflicted
+++ resolved
@@ -3,14 +3,10 @@
 Date: Thu, 20 Sep 2018 17:45:32 -0700
 Subject: can_create_window.patch
 
-<<<<<<< HEAD
-Everything in this patch is there to support the `nativeWindowOpen` feature.
-=======
 This adds a hook to the window creation flow so that Electron can intercede and
 potentially prevent a window from being created.
 
 TODO(loc): this patch is currently broken.
->>>>>>> d56f67b7
 
 diff --git a/content/browser/frame_host/render_frame_host_impl.cc b/content/browser/frame_host/render_frame_host_impl.cc
 index b7ed7e9f59b7cde06aa468e1fec708c791327a57..14b3d4603b8143ea2660c0fad5ab8e8547f2854a 100644
@@ -45,13 +41,8 @@
 index 46d534b72813c8fb6dfa2ad42f2d81b983cfdf90..9c492e3c2ebd4f6e89ee883d08522145594a8e01 100644
 --- a/content/common/frame.mojom
 +++ b/content/common/frame.mojom
-<<<<<<< HEAD
-@@ -301,6 +301,10 @@ struct CreateNewWindowParams {
-
-=======
 @@ -302,6 +302,10 @@ struct CreateNewWindowParams {
- 
->>>>>>> d56f67b7
+
    // The window features to use for the new window.
    blink.mojom.WindowFeatures features;
 +
