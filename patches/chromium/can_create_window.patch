From 0000000000000000000000000000000000000000 Mon Sep 17 00:00:00 2001
From: Cheng Zhao <zcbenz@gmail.com>
Date: Thu, 20 Sep 2018 17:45:32 -0700
Subject: can_create_window.patch

Everything in this patch is there to support the `nativeWindowOpen` feature.

diff --git a/content/browser/frame_host/render_frame_host_impl.cc b/content/browser/frame_host/render_frame_host_impl.cc
index 6e38ffd5a29e09d6214fab4013c7f4f8287f17c4..30e3604d100bb16680e4236c48cc4f32cb25ac61 100644
--- a/content/browser/frame_host/render_frame_host_impl.cc
+++ b/content/browser/frame_host/render_frame_host_impl.cc
@@ -4400,6 +4400,7 @@ void RenderFrameHostImpl::CreateNewWindow(
           last_committed_origin_, params->window_container_type,
           params->target_url, params->referrer.To<Referrer>(),
           params->frame_name, params->disposition, *params->features,
+          params->raw_features, params->body,
           effective_transient_activation_state, params->opener_suppressed,
           &no_javascript_access);

diff --git a/content/browser/web_contents/web_contents_impl.cc b/content/browser/web_contents/web_contents_impl.cc
index 4311fd59dfd8db1dfbebd898c43c3b48caf6cdd7..2ddb86702558920cb372d2c8b3423b2d53d68e56 100644
--- a/content/browser/web_contents/web_contents_impl.cc
+++ b/content/browser/web_contents/web_contents_impl.cc
@@ -2910,9 +2910,9 @@ void WebContentsImpl::CreateNewWindow(
   }

   if (delegate_) {
-    delegate_->WebContentsCreated(this, render_process_id,
-                                  opener->GetRoutingID(), params.frame_name,
-                                  params.target_url, new_contents_impl);
+    delegate_->WebContentsCreatedWithFullParams(this, render_process_id,
+                                                opener->GetRoutingID(),
+                                                params, new_contents_impl);
   }

   for (auto& observer : observers_) {
diff --git a/content/common/frame.mojom b/content/common/frame.mojom
index 9e966549368e241d7b6acfc0899751c6f72b95bc..4de3b9200c59dc54aabbd13a69470d57c0cf2c89 100644
--- a/content/common/frame.mojom
+++ b/content/common/frame.mojom
<<<<<<< HEAD
@@ -296,6 +296,10 @@ struct CreateNewWindowParams {

=======
@@ -301,6 +301,10 @@ struct CreateNewWindowParams {
 
>>>>>>> aa4b36a0
   // The window features to use for the new window.
   blink.mojom.WindowFeatures features;
+
+  // Extra fields added by Electron.
+  string raw_features;
+  network.mojom.URLRequestBody? body;
 };

 // Operation result when the renderer asks the browser to create a new window.
diff --git a/content/public/browser/content_browser_client.cc b/content/public/browser/content_browser_client.cc
index 859f4c2121d5223bc5e134117cdbba80e0ef19d8..7767e84ceb323eda4391cf437f6aab84eb4e5b13 100644
--- a/content/public/browser/content_browser_client.cc
+++ b/content/public/browser/content_browser_client.cc
@@ -515,6 +515,8 @@ bool ContentBrowserClient::CanCreateWindow(
     const std::string& frame_name,
     WindowOpenDisposition disposition,
     const blink::mojom::WindowFeatures& features,
+    const std::string& raw_features,
+    const scoped_refptr<network::ResourceRequestBody>& body,
     bool user_gesture,
     bool opener_suppressed,
     bool* no_javascript_access) {
diff --git a/content/public/browser/content_browser_client.h b/content/public/browser/content_browser_client.h
index 4ab92d4b372acbe3caadc0033cfa78e0585f54ba..61566cf8137d09b1502cfe152fe34e9d3879529e 100644
--- a/content/public/browser/content_browser_client.h
+++ b/content/public/browser/content_browser_client.h
@@ -134,6 +134,7 @@ class NetworkService;
 class TrustedURLLoaderHeaderClient;
 }  // namespace mojom
 struct ResourceRequest;
+class ResourceRequestBody;
 }  // namespace network

 namespace rappor {
@@ -827,6 +828,8 @@ class CONTENT_EXPORT ContentBrowserClient {
       const std::string& frame_name,
       WindowOpenDisposition disposition,
       const blink::mojom::WindowFeatures& features,
+      const std::string& raw_features,
+      const scoped_refptr<network::ResourceRequestBody>& body,
       bool user_gesture,
       bool opener_suppressed,
       bool* no_javascript_access);
diff --git a/content/public/browser/web_contents_delegate.cc b/content/public/browser/web_contents_delegate.cc
index 5aa89aef4dbf3fe4ac7ce56b99c371d188584351..72a434fa612cdb4521aab981f98883af87783a80 100644
--- a/content/public/browser/web_contents_delegate.cc
+++ b/content/public/browser/web_contents_delegate.cc
@@ -26,6 +26,17 @@ namespace content {

 WebContentsDelegate::WebContentsDelegate() = default;

+void WebContentsDelegate::WebContentsCreatedWithFullParams(
+    WebContents* source_contents,
+    int opener_render_process_id,
+    int opener_render_frame_id,
+    const mojom::CreateNewWindowParams& params,
+    WebContents* new_contents) {
+  WebContentsCreated(source_contents, opener_render_process_id,
+                     opener_render_frame_id, params.frame_name,
+                     params.target_url, new_contents);
+}
+
 WebContents* WebContentsDelegate::OpenURLFromTab(WebContents* source,
                                                  const OpenURLParams& params) {
   return nullptr;
diff --git a/content/public/browser/web_contents_delegate.h b/content/public/browser/web_contents_delegate.h
index 01db3853cb915dca4873c779f06bbf84b002abf6..4a8e4cf2386594e27e2dd8117bac78531b28830c 100644
--- a/content/public/browser/web_contents_delegate.h
+++ b/content/public/browser/web_contents_delegate.h
@@ -16,6 +16,7 @@
 #include "base/strings/string16.h"
 #include "build/build_config.h"
 #include "content/common/content_export.h"
+#include "content/common/frame.mojom.h"
 #include "content/public/browser/bluetooth_chooser.h"
 #include "content/public/browser/bluetooth_scanning_prompt.h"
 #include "content/public/browser/invalidate_type.h"
@@ -333,6 +334,13 @@ class CONTENT_EXPORT WebContentsDelegate {
       const std::string& partition_id,
       SessionStorageNamespace* session_storage_namespace);

+  virtual void WebContentsCreatedWithFullParams(
+      WebContents* source_contents,
+      int opener_render_process_id,
+      int opener_render_frame_id,
+      const mojom::CreateNewWindowParams& params,
+      WebContents* new_contents);
+
   // Notifies the delegate about the creation of a new WebContents. This
   // typically happens when popups are created.
   virtual void WebContentsCreated(WebContents* source_contents,
diff --git a/content/renderer/render_view_impl.cc b/content/renderer/render_view_impl.cc
index 2c43fe2096f9c76b6ca757dcd2d53eb596bca2c1..f815739a06a60e050003d2819ddab82be2abf3a6 100644
--- a/content/renderer/render_view_impl.cc
+++ b/content/renderer/render_view_impl.cc
@@ -70,6 +70,7 @@
 #include "content/renderer/ime_event_guard.h"
 #include "content/renderer/internal_document_state_data.h"
 #include "content/renderer/loader/request_extra_data.h"
+#include "content/renderer/loader/web_url_request_util.h"
 #include "content/renderer/media/audio/audio_device_factory.h"
 #include "content/renderer/render_frame_impl.h"
<<<<<<< HEAD
@@ -1341,6 +1342,10 @@ WebView* RenderViewImpl::CreateView(
=======
 #include "content/renderer/render_frame_proxy.h"
@@ -1333,6 +1334,8 @@ WebView* RenderViewImpl::CreateView(
>>>>>>> aa4b36a0
   }
   params->features = ConvertWebWindowFeaturesToMojoWindowFeatures(features);

+  params->raw_features = features.raw_features.Utf8(
+      WTF::UTF8ConversionMode::kStrictUTF8ConversionReplacingUnpairedSurrogatesWithFFFD);
+  params->body = GetRequestBodyForWebURLRequest(request);
+
   // We preserve this information before sending the message since |params| is
   // moved on send.
   bool is_background_tab =
diff --git a/content/shell/browser/web_test/web_test_content_browser_client.cc b/content/shell/browser/web_test/web_test_content_browser_client.cc
index b02eb3cef899fd5bd2c8c38fc77039aa240f8a7a..0e2d1e3c50af833ec60e3c49df45da7c4782ee74 100644
--- a/content/shell/browser/web_test/web_test_content_browser_client.cc
+++ b/content/shell/browser/web_test/web_test_content_browser_client.cc
@@ -330,6 +330,8 @@ bool WebTestContentBrowserClient::CanCreateWindow(
     const std::string& frame_name,
     WindowOpenDisposition disposition,
     const blink::mojom::WindowFeatures& features,
+    const std::string& raw_features,
+    const scoped_refptr<network::ResourceRequestBody>& body,
     bool user_gesture,
     bool opener_suppressed,
     bool* no_javascript_access) {
diff --git a/content/shell/browser/web_test/web_test_content_browser_client.h b/content/shell/browser/web_test/web_test_content_browser_client.h
index 3b30376feb2d32418978973316ad348ce4973ab1..508381ca134169d0bfe222bcf250ba1d7ca63dee 100644
--- a/content/shell/browser/web_test/web_test_content_browser_client.h
+++ b/content/shell/browser/web_test/web_test_content_browser_client.h
<<<<<<< HEAD
@@ -67,6 +67,8 @@ class WebTestContentBrowserClient : public ShellContentBrowserClient {
=======
@@ -69,6 +69,8 @@ class WebTestContentBrowserClient : public ShellContentBrowserClient {
>>>>>>> aa4b36a0
                        const std::string& frame_name,
                        WindowOpenDisposition disposition,
                        const blink::mojom::WindowFeatures& features,
+                       const std::string& raw_features,
+                       const scoped_refptr<network::ResourceRequestBody>& body,
                        bool user_gesture,
                        bool opener_suppressed,
                        bool* no_javascript_access) override;
diff --git a/third_party/blink/public/web/web_window_features.h b/third_party/blink/public/web/web_window_features.h
index 4f735ad0d97eaac9a57dad137e479f8a7ec33a36..0a3c5821962c85609b64b3625fa6b8d658cd9ab2 100644
--- a/third_party/blink/public/web/web_window_features.h
+++ b/third_party/blink/public/web/web_window_features.h
@@ -31,6 +31,8 @@
 #ifndef THIRD_PARTY_BLINK_PUBLIC_WEB_WEB_WINDOW_FEATURES_H_
 #define THIRD_PARTY_BLINK_PUBLIC_WEB_WEB_WINDOW_FEATURES_H_

+#include "third_party/blink/renderer/platform/wtf/text/wtf_string.h"
+
 namespace blink {

 struct WebWindowFeatures {
@@ -60,6 +62,8 @@ struct WebWindowFeatures {
   bool noreferrer = false;
   bool background = false;
   bool persistent = false;
+
+  String raw_features;
 };

 }  // namespace blink
diff --git a/third_party/blink/renderer/core/frame/local_dom_window.cc b/third_party/blink/renderer/core/frame/local_dom_window.cc
index 07cb6e3fabfa7a32f9923dcf4fbc8cebccdbde46..58e768bfcac2561f4427c71b6c31ba73f9be4b7b 100644
--- a/third_party/blink/renderer/core/frame/local_dom_window.cc
+++ b/third_party/blink/renderer/core/frame/local_dom_window.cc
@@ -1492,6 +1492,7 @@ DOMWindow* LocalDOMWindow::open(v8::Isolate* isolate,
   }

   WebWindowFeatures window_features = GetWindowFeaturesFromString(features);
+  window_features.raw_features = features;

   FrameLoadRequest frame_request(active_document,
                                  ResourceRequest(completed_url));<|MERGE_RESOLUTION|>--- conflicted
+++ resolved
@@ -38,13 +38,8 @@
 index 9e966549368e241d7b6acfc0899751c6f72b95bc..4de3b9200c59dc54aabbd13a69470d57c0cf2c89 100644
 --- a/content/common/frame.mojom
 +++ b/content/common/frame.mojom
-<<<<<<< HEAD
-@@ -296,6 +296,10 @@ struct CreateNewWindowParams {
-
-=======
 @@ -301,6 +301,10 @@ struct CreateNewWindowParams {
- 
->>>>>>> aa4b36a0
+
    // The window features to use for the new window.
    blink.mojom.WindowFeatures features;
 +
@@ -147,12 +142,8 @@
 +#include "content/renderer/loader/web_url_request_util.h"
  #include "content/renderer/media/audio/audio_device_factory.h"
  #include "content/renderer/render_frame_impl.h"
-<<<<<<< HEAD
-@@ -1341,6 +1342,10 @@ WebView* RenderViewImpl::CreateView(
-=======
  #include "content/renderer/render_frame_proxy.h"
-@@ -1333,6 +1334,8 @@ WebView* RenderViewImpl::CreateView(
->>>>>>> aa4b36a0
+@@ -1333,6 +1334,10 @@ WebView* RenderViewImpl::CreateView(
    }
    params->features = ConvertWebWindowFeaturesToMojoWindowFeatures(features);
 
@@ -180,11 +171,7 @@
 index 3b30376feb2d32418978973316ad348ce4973ab1..508381ca134169d0bfe222bcf250ba1d7ca63dee 100644
 --- a/content/shell/browser/web_test/web_test_content_browser_client.h
 +++ b/content/shell/browser/web_test/web_test_content_browser_client.h
-<<<<<<< HEAD
-@@ -67,6 +67,8 @@ class WebTestContentBrowserClient : public ShellContentBrowserClient {
-=======
 @@ -69,6 +69,8 @@ class WebTestContentBrowserClient : public ShellContentBrowserClient {
->>>>>>> aa4b36a0
                         const std::string& frame_name,
                         WindowOpenDisposition disposition,
                         const blink::mojom::WindowFeatures& features,
